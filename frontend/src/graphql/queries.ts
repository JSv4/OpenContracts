import { gql } from "@apollo/client";
import { LabelSet } from "../components/types";
import {
  AnnotationLabelTypeEdge,
  ServerAnnotationType,
  CorpusType,
  CorpusTypeEdge,
  DocumentTypeEdge,
  LabelSetType,
  PageInfo,
  RelationshipType,
  AnalyzerType,
  AnalysisType,
  FieldsetType,
  ExtractType,
  CorpusQueryType,
  CorpusQueryTypeConnection,
  CorpusActionType,
  DocumentType,
  AnalysisRowType,
<<<<<<< HEAD
  ConversationType,
=======
  PipelineComponentType,
>>>>>>> 5db06dc6
} from "../types/graphql-api";
import { ExportObject } from "../types/graphql-api";

export interface RequestDocumentsInputs {
  textSearch?: string;
  corpusId?: string;
  annotateDocLabels?: boolean;
  hasLabelWithId?: string;
}

export interface RequestDocumentsOutputs {
  documents: {
    edges: DocumentTypeEdge[];
    pageInfo: PageInfo;
  };
}

export const GET_DOCUMENTS = gql`
  query (
    $inCorpusWithId: String
    $cursor: String
    $limit: Int
    $textSearch: String
    $hasLabelWithId: String
    $annotateDocLabels: Boolean!
    $hasAnnotationsWithIds: String
    $includeMetadata: Boolean!
  ) {
    documents(
      inCorpusWithId: $inCorpusWithId
      textSearch: $textSearch
      hasLabelWithId: $hasLabelWithId
      hasAnnotationsWithIds: $hasAnnotationsWithIds
      first: $limit
      after: $cursor
    ) {
      edges {
        node {
          id
          title
          description
          backendLock
          pdfFile
          txtExtractFile
          fileType
          pawlsParseFile
          icon
          isPublic
          myPermissions
          is_selected @client
          is_open @client
          doc_label_annotations: docAnnotations(
            annotationLabel_LabelType: DOC_TYPE_LABEL
          ) @include(if: $annotateDocLabels) {
            edges {
              node {
                id
                annotationLabel {
                  labelType
                  text
                }
                corpus {
                  title
                  icon
                }
              }
            }
          }
          metadata_annotations: docAnnotations(
            annotationLabel_LabelType: METADATA_LABEL
          ) @include(if: $includeMetadata) {
            edges {
              node {
                id
                annotationLabel {
                  labelType
                  text
                }
                rawText
                corpus {
                  title
                  icon
                }
              }
            }
          }
        }
      }
      pageInfo {
        hasNextPage
        hasPreviousPage
        startCursor
        endCursor
      }
    }
  }
`;

export const SEARCH_DOCUMENTS = gql`
  query (
    $inCorpusWithId: String
    $cursor: String
    $limit: Int
    $textSearch: String
    $hasLabelWithId: String
    $hasAnnotationsWithIds: String
  ) {
    documents(
      inCorpusWithId: $inCorpusWithId
      textSearch: $textSearch
      hasLabelWithId: $hasLabelWithId
      hasAnnotationsWithIds: $hasAnnotationsWithIds
      first: $limit
      after: $cursor
    ) {
      edges {
        node {
          id
          title
          description
          backendLock
          pdfFile
          txtExtractFile
          fileType
          pawlsParseFile
          icon
          isPublic
          myPermissions
          is_selected @client
        }
      }
      pageInfo {
        hasNextPage
        hasPreviousPage
        startCursor
        endCursor
      }
    }
  }
`;

export interface GetCorpusMetadataInputs {
  metadataForCorpusId: string;
}

export interface GetCorpusMetadataOutputs {
  corpus: CorpusType;
}

export const GET_CORPUS_METADATA = gql`
  query ($metadataForCorpusId: ID!) {
    corpus(id: $metadataForCorpusId) {
      id
      allAnnotationSummaries(labelTypes: [METADATA_LABEL]) {
        id
        rawText
        json
        annotationLabel {
          id
          text
        }
      }
    }
  }
`;

export interface GetCorpusQueryDetailsInputType {
  corpusId: string;
}

export interface GetCorpusQueryDetailsOutputType {
  corpusQuery: CorpusQueryType;
}

export const GET_CORPUS_QUERY_DETAILS = gql`
  query CorpusQuery($corpusId: ID!) {
    corpusQuery(id: $corpusId) {
      id
      response
      query
      started
      failed
      completed
      stacktrace
      fullSourceList {
        id
        annotationLabel {
          id
          icon
          color
          description
          text
          labelType
          readOnly
        }
        annotationType
        rawText
        json
        sourceNodeInRelationships {
          edges {
            node {
              id
            }
          }
        }
        targetNodeInRelationships {
          edges {
            node {
              id
            }
          }
        }
        tokensJsons
        document {
          id
          title
          is_selected @client
          is_open @client
          description
          backendLock
          fileType
          pdfFile
          txtExtractFile
          pawlsParseFile
          icon
        }
      }
    }
  }
`;

export interface GetCorpusStatsInputType {
  corpusId: string;
}

export interface CorpusStats {
  totalDocs: number;
  totalComments: number;
  totalAnalyses: number;
  totalExtracts: number;
  totalAnnotations: number;
}

export interface GetCorpusStatsOutputType {
  corpusStats: CorpusStats;
}

export const GET_CORPUS_STATS = gql`
  query corpusStats($corpusId: ID!) {
    corpusStats(corpusId: $corpusId) {
      totalDocs
      totalComments
      totalAnalyses
      totalExtracts
      totalAnnotations
    }
  }
`;

export interface GetCorpusQueriesInput {
  corpusId: string;
}

export interface GetCorpusQueriesOutput {
  corpusQueries: CorpusQueryTypeConnection;
}

export const GET_CORPUS_QUERIES = gql`
  query CorpusQueries($corpusId: ID!) {
    corpusQueries(corpusId: $corpusId) {
      edges {
        node {
          id
          query
          response
          started
          completed
          failed
        }
      }
      pageInfo {
        hasNextPage
        hasPreviousPage
        endCursor
        startCursor
      }
    }
  }
`;

export interface GetCorpusQueryInputType {
  corpusId: string;
}

export interface GetCorpusQueryOutputType {
  corpusQuery: CorpusQueryType;
}

export const GET_CORPUS_QUERY = gql`
  query FullCorpusQuery($corpusId: ID!) {
    corpusQuery(id: $corpusId) {
      id
      query
      response
      fullSourceList {
        id
        isPublic
        myPermissions
        annotationLabel {
          id
          icon
          color
          description
          text
          labelType
          readOnly
        }
        boundingBox
        page
        rawText
        tokensJsons
        json
        creator {
          id
          email
        }
        isPublic
        myPermissions
      }
    }
  }
`;

export interface GetCorpusLabelsetAndLabelsInputs {
  labelId?: string;
  corpusId?: string;
  text_Contains?: string;
  label_description_search_string?: string;
  label_title_search_string?: string;
  label_Type?: string;
}

export interface GetCorpusLabelsetAndLabelsOutputs {
  corpus: CorpusType;
}

// TODO - revise this query to permit filtering described above in its inputs.
export const GET_CORPUS_LABELSET_AND_LABELS = gql`
  query ($corpusId: ID!) {
    corpus(id: $corpusId) {
      id
      icon
      title
      description
      backendLock
      isPublic
      myPermissions
      labelSet {
        id
        icon
        title
        description
        isPublic
        myPermissions
        allAnnotationLabels {
          id
          icon
          labelType
          text
          description
          color
          isPublic
          myPermissions
          analyzer {
            id
          }
        }
      }
    }
  }
`;

export interface GetCorpusesInputs {
  textSearch?: string;
}

export interface GetCorpusesOutputs {
  corpuses: {
    edges: CorpusTypeEdge[];
    pageInfo: PageInfo;
  };
}

export const GET_CORPUSES = gql`
  query (
    $textSearch: String
    $usesLabelsetId: String
    $cursor: String
    $limit: Int
  ) {
    corpuses(
      textSearch: $textSearch
      usesLabelsetId: $usesLabelsetId
      first: $limit
      after: $cursor
    ) {
      pageInfo {
        hasNextPage
        hasPreviousPage
        startCursor
        endCursor
      }
      edges {
        node {
          id
          icon
          title
          creator {
            email
          }
          description
          appliedAnalyzerIds
          isPublic
          is_selected @client
          is_open @client
          myPermissions
          parent {
            id
            icon
            title
            description
          }
          annotations {
            totalCount
          }
          documents {
            totalCount
            edges {
              node {
                id
                fileType
                backendLock
                description
              }
            }
          }
          labelSet {
            id
            title
            description
            docLabelCount
            spanLabelCount
            tokenLabelCount
            metadataLabelCount
          }
        }
      }
    }
  }
`;

export interface GetLabelsetInputs {
  description?: string;
  title?: string;
}

export interface GetLabelsetOutputs {
  labelsets: {
    pageInfo: PageInfo;
    edges: {
      node: LabelSetType;
    }[];
  };
}

export const GET_LABELSETS = gql`
  query (
    $description: String
    $title: String
    $labelsetId: String
    $cursor: String
    $limit: Int
  ) {
    labelsets(
      description_Contains: $description
      title_Contains: $title
      labelsetId: $labelsetId
      first: $limit
      after: $cursor
    ) {
      pageInfo {
        hasNextPage
        hasPreviousPage
        startCursor
        endCursor
      }
      edges {
        node {
          id
          icon
          title
          description
          created
          is_selected @client
          is_open @client
          isPublic
          myPermissions
        }
      }
    }
  }
`;

export interface GetLabelsetsWithLabelsInputs {
  textSearch?: string;
  title?: string;
}

export interface GetLabelsetsWithLabelsOutputs {
  labelsets: {
    pageInfo: PageInfo;
    edges: {
      node: LabelSetType;
    }[];
  };
}

export const REQUEST_LABELSETS_WITH_ALL_LABELS = gql`
  query ($textSearch: String, $title: String, $cursor: String, $limit: Int) {
    labelsets(
      textSearch: $textSearch
      title_Contains: $title
      first: $limit
      after: $cursor
    ) {
      pageInfo {
        hasNextPage
        hasPreviousPage
        startCursor
        endCursor
      }
      edges {
        node {
          id
          icon
          title
          description
          created
          isPublic
          myPermissions
          allAnnotationLabels {
            id
            icon
            labelType
            text
            description
            color
          }
        }
      }
    }
  }
`;

export interface GetAnnotationsInputs {
  annotationLabelId?: string;
  corpusId?: string;
  rawText_Contains?: string;
  analysis_Isnull?: boolean;
  annotationLabel_description_search_string?: string;
  annotationLabel_title_search_string?: string;
  annotationLabel_Type?: string;
  createdWithAnalyzerId?: string;
  createdByAnalysisIds?: string;
  structural?: boolean;
}

export interface GetAnnotationsOutputs {
  annotations: {
    pageInfo: PageInfo;
    edges: {
      node: ServerAnnotationType;
    }[];
  };
}

export const GET_ANNOTATIONS = gql`
  query (
    $annotationLabelId: ID
    $corpusId: ID
    $usesLabelFromLabelsetId: ID
    $rawText_Contains: String
    $annotationLabel_description_search_string: String
    $annotationLabel_title_search_string: String
    $annotationLabel_Type: String
    $createdWithAnalyzerId: String
    $createdByAnalysisIds: String
    $analysis_Isnull: Boolean
    $structural: Boolean
    $cursor: String
    $limit: Int
  ) {
    annotations(
      corpusId: $corpusId
      annotationLabelId: $annotationLabelId
      usesLabelFromLabelsetId: $usesLabelFromLabelsetId
      rawTextContains: $rawText_Contains
      annotationLabel_TextContains: $annotationLabel_title_search_string
      annotationLabel_DescriptionContains: $annotationLabel_description_search_string
      annotationLabel_LabelType: $annotationLabel_Type
      createdWithAnalyzerId: $createdWithAnalyzerId
      createdByAnalysisIds: $createdByAnalysisIds
      analysisIsnull: $analysis_Isnull
      structural: $structural
      first: $limit
      after: $cursor
    ) {
      edges {
        node {
          id
          tokensJsons
          json
          page
          corpus {
            id
            icon
            title
            description
            __typename
          }
          document {
            id
            title
            description
            backendLock
            pdfFile
            txtExtractFile
            pawlsParseFile
            icon
            fileType
            __typename
          }
          analysis {
            id
            analyzer {
              analyzerId
              __typename
            }
            __typename
          }
          annotationLabel {
            id
            text
            color
            icon
            description
            labelType
            __typename
          }
          annotationType
          structural
          rawText
          isPublic
          myPermissions
          __typename
        }
        __typename
      }
      pageInfo {
        hasNextPage
        hasPreviousPage
        startCursor
        endCursor
        __typename
      }
      __typename
    }
  }
`;

export interface GetAnnotationLabelsInput {
  corpusId?: string;
  labelsetId?: string;
  labelType?: string;
}

export interface GetAnnotationLabelsOutput {
  annotationLabels: {
    pageInfo: PageInfo;
    edges: AnnotationLabelTypeEdge[];
  };
}

export const GET_ANNOTATION_LABELS = gql`
  query getAnnotationLabels(
    $corpusId: String
    $labelsetId: String
    $labelType: AnnotationsAnnotationLabelLabelTypeChoices
    $cursor: String
    $limit: Int
  ) {
    annotationLabels(
      usedInLabelsetForCorpusId: $corpusId
      usedInLabelsetId: $labelsetId
      labelType: $labelType
      first: $limit
      after: $cursor
    ) {
      pageInfo {
        hasNextPage
        hasPreviousPage
        endCursor
        startCursor
      }
      edges {
        node {
          id
          icon
          text
          description
          labelType
          readOnly
          isPublic
          myPermissions
          analyzer {
            id
          }
        }
      }
    }
  }
`;

export interface GetLabelsetWithLabelsInputs {
  id: string;
}

export interface GetLabelsetWithLabelsOutputs {
  labelset: LabelSetType;
}

export const GET_LABELSET_WITH_ALL_LABELS = gql`
  query ($id: ID!) {
    labelset(id: $id) {
      id
      icon
      title
      description
      created
      isPublic
      myPermissions
      allAnnotationLabels {
        id
        icon
        labelType
        readOnly
        text
        description
        color
        myPermissions
        isPublic
        analyzer {
          id
        }
      }
    }
  }
`;

export interface GetAnalyzersInputs {
  description_contains?: string;
  analyzer_id_contains?: string;
  usedInAnalysisIds?: string; // should be comma separated list of graphql id values
}

export interface GetAnalyzersOutputs {
  analyzers: {
    pageInfo: PageInfo;
    edges: {
      node: AnalyzerType;
    }[];
  };
}

export const GET_ANALYZERS = gql`
  query ($description_contains: String, $analyzer_id_contains: ID) {
    analyzers(
      description_Contains: $description_contains
      id_Contains: $analyzer_id_contains
    ) {
      pageInfo {
        hasNextPage
        hasPreviousPage
        endCursor
        startCursor
      }
      edges {
        node {
          id
          analyzerId
          description
          hostGremlin {
            id
          }
          disabled
          isPublic
          manifest
        }
      }
    }
  }
`;

export interface GetAnalysesInputs {
  corpusId?: string;
  docId?: string;
  searchText?: string;
  analyzedCorpus_Isnull?: boolean;
}

export interface GetAnalysesOutputs {
  analyses: {
    pageInfo: PageInfo;
    edges: {
      node: AnalysisType;
    }[];
  };
}

export const GET_ANALYSES = gql`
  query (
    $corpusId: String
    $docId: String
    $searchText: String
    $analyzedCorpus_Isnull: Boolean
  ) {
    analyses(
      analyzedCorpusId: $corpusId
      analyzedDocumentId: $docId
      searchText: $searchText
      analyzedCorpus_Isnull: $analyzedCorpus_Isnull
    ) {
      pageInfo {
        hasNextPage
        hasPreviousPage
        startCursor
        endCursor
      }
      edges {
        node {
          id
          creator {
            id
            email
          }
          isPublic
          myPermissions
          analysisStarted
          analysisCompleted
          analyzedDocuments {
            edges {
              node {
                id
              }
            }
          }
          receivedCallbackFile
          annotations {
            totalCount
          }
          corpusAction {
            id
            name
            trigger
          }
          analyzer {
            id
            analyzerId
            description
            manifest
            fullLabelList {
              id
              text
            }
            hostGremlin {
              id
            }
          }
        }
      }
    }
  }
`;

export interface RequestPageAnnotationDataInputs {
  selectedDocumentId: string;
}

export interface RequestPageAnnotationDataOutputs {
  existingTextAnnotations: ServerAnnotationType[];
  existingDocLabelAnnotations: ServerAnnotationType[];
  existingRelationships: RelationshipType[];
  selectedAnalyzersWithLabels: {
    edges: {
      node: AnalyzerType;
    }[];
  };
  corpus: {
    id: string;
    labelSet: LabelSet;
  };
}

export const REQUEST_PAGE_ANNOTATION_DATA = gql`
  query ($selectedDocumentId: ID!) {
    selectedAnalyzersSpanAnnotations: pageAnnotations(
      documentId: $selectedDocumentId
      labelType: TOKEN_LABEL
    ) {
      pdfPageInfo {
        pageCount
        currentPage
        hasNextPage
        corpusId
        documentId
        labelType
        forAnalysisIds
      }
      pageAnnotations {
        id
        isPublic
        myPermissions
        annotationLabel {
          id
          text
          color
          icon
          description
          labelType
        }
        annotationType
        boundingBox
        page
        rawText
        tokensJsons
        json
        sourceNodeInRelationships {
          edges {
            node {
              id
            }
          }
        }
        targetNodeInRelationships {
          edges {
            node {
              id
            }
          }
        }
        creator {
          id
          email
        }
        isPublic
        myPermissions
      }
    }
  }
`;

export interface GetExportsInputs {
  name_Contains?: string;
  orderByCreated?: string;
  orderByStarted?: string;
  orderByFinished?: string;
}

export interface GetExportsOutputs {
  userexports: {
    pageInfo: PageInfo;
    edges: {
      node: ExportObject;
    }[];
  };
}

export const GET_EXPORTS = gql`
  query (
    $name_Contains: String
    $orderByCreated: String
    $orderByStarted: String
    $orderByFinished: String
    $cursor: String
    $limit: Int
  ) {
    userexports(
      first: $limit
      after: $cursor
      name_Contains: $name_Contains
      orderByCreated: $orderByCreated
      orderByStarted: $orderByStarted
      orderByFinished: $orderByFinished
    ) {
      pageInfo {
        hasNextPage
        hasPreviousPage
        endCursor
        startCursor
      }
      edges {
        node {
          id
          name
          finished
          started
          created
          errors
          backendLock
          file
        }
      }
    }
  }
`;

export interface GetExportInputType {
  id: string;
}

export interface GetExportOutputType {
  extract: ExtractType;
}

export const GET_EXPORT = gql`
  query getExtract($id: ID!) {
    extract(id: $id) {
      id
      name
      fullDatacellList {
        id
        isPublic
      }
      fieldset {
        inUse
        fullColumnList {
          id
          instructions
          extractIsList
          limitToLabel
          taskName
          agentic
          matchText
          query
          outputType
        }
      }
    }
  }
`;

export interface GetFieldsetsInputs {
  searchText?: string;
}

export interface GetFieldsetsOutputs {
  fieldsets: {
    pageInfo: PageInfo;
    edges: {
      node: FieldsetType;
    }[];
  };
}

export const GET_FIELDSETS = gql`
  query GetFieldsets($searchText: String) {
    fieldsets(name_Contains: $searchText) {
      edges {
        node {
          id
          creator {
            id
            username
          }
          name
          description
          inUse
          columns {
            edges {
              node {
                id
                query
                matchText
                outputType
                limitToLabel
                instructions
                extractIsList
                taskName
                agentic
              }
            }
          }
        }
      }
    }
  }
`;

export interface GetFieldsetOutputs {
  fieldset: FieldsetType;
}

export const GET_FIELDSET = gql`
  query GetFieldset($id: ID!) {
    fieldset(id: $id) {
      id
      creator {
        id
        username
      }
      name
      description
      inUse
      columns {
        id
        query
        matchText
        outputType
        limitToLabel
        instructions
        extractIsList
        taskName
        agentic
      }
    }
  }
`;

export interface RequestGetExtractInput {
  id: string;
}

export interface RequestGetExtractOutput {
  extract: ExtractType;
}

export const REQUEST_GET_EXTRACT = gql`
  query GetExtract($id: ID!) {
    extract(id: $id) {
      id
      corpus {
        id
        title
      }
      name
      fieldset {
        id
        name
        inUse
        fullColumnList {
          id
          name
          query
          instructions
          matchText
          limitToLabel
          agentic
          taskName
          outputType
        }
      }
      creator {
        id
        username
      }
      created
      started
      finished
      error
      fullDocumentList {
        id
        title
        description
        pageCount
        fileType
      }
      fullDatacellList {
        id
        column {
          id
          name
        }
        document {
          id
          title
          fileType
        }
        fullSourceList {
          id
          isPublic
          myPermissions
          annotationLabel {
            id
            text
            color
            icon
            labelType
            description
          }
          document {
            id
            fileType
            pdfFile
            txtExtractFile
            pawlsParseFile
          }
          boundingBox
          page
          rawText
          tokensJsons
          json
          annotationType
          sourceNodeInRelationships {
            edges {
              node {
                id
              }
            }
          }
          targetNodeInRelationships {
            edges {
              node {
                id
              }
            }
          }
          creator {
            id
            email
          }
          isPublic
          myPermissions
        }
        data
        dataDefinition
        started
        completed
        failed
        correctedData
        stacktrace
        rejectedBy {
          email
        }
        approvedBy {
          email
        }
      }
    }
  }
`;

export interface GetExtractsInput {
  searchText?: string;
  corpusId?: string;
  corpusAction_Isnull?: boolean;
}

export interface GetExtractsOutput {
  extracts: {
    pageInfo: PageInfo;
    edges: {
      node: ExtractType;
    }[];
  };
}

export const GET_EXTRACTS = gql`
  query GetExtracts(
    $searchText: String
    $corpusId: ID
    $corpusAction_Isnull: Boolean
  ) {
    extracts(
      name_Contains: $searchText
      corpus: $corpusId
      corpusAction_Isnull: $corpusAction_Isnull
    ) {
      edges {
        node {
          id
          corpus {
            id
            title
          }
          name
          fieldset {
            id
            name
            inUse
            columns {
              edges {
                node {
                  id
                  query
                }
              }
            }
          }
          creator {
            id
            username
          }
          created
          started
          finished
          error
        }
      }
      pageInfo {
        hasNextPage
        hasPreviousPage
        startCursor
        endCursor
      }
    }
  }
`;

export interface GetRegisteredExtractTasksOutput {
  registeredExtractTasks: Record<string, string>;
}

export const GET_REGISTERED_EXTRACT_TASKS = gql`
  query {
    registeredExtractTasks
  }
`;

export interface GetDocumentAnalysesAndExtractsInput {
  documentId: string;
  corpusId?: string;
}

export interface GetDocumentAnalysesAndExtractsOutput {
  documentCorpusActions?: {
    corpusActions: Array<
      CorpusActionType & {
        extracts: {
          pageInfo: PageInfo;
          edges: Array<{
            node: ExtractType;
          }>;
        };
        analyses: {
          pageInfo: PageInfo;
          edges: Array<{
            node: AnalysisType;
          }>;
        };
      }
    >;
    extracts: Array<ExtractType>;
    analysisRows: Array<AnalysisRowType>;
  };
}

export const GET_DOCUMENT_ANALYSES_AND_EXTRACTS = gql`
  query DocumentData($documentId: ID!, $corpusId: ID) {
    documentCorpusActions(documentId: $documentId, corpusId: $corpusId) {
      corpusActions {
        id
        name
        trigger
        extracts {
          pageInfo {
            hasNextPage
            hasPreviousPage
            startCursor
            endCursor
          }
          edges {
            node {
              id
              name
              created
              started
              finished
            }
          }
        }
        analyses {
          pageInfo {
            hasNextPage
            hasPreviousPage
            startCursor
            endCursor
          }
          edges {
            node {
              id
              analyzer {
                id
                description
              }
              analysisStarted
              analysisCompleted
              status
            }
          }
        }
      }
      extracts {
        id
        name
        corpusAction {
          id
          name
          trigger
        }
        created
        started
        finished
      }
      analysisRows {
        id
        analysis {
          id
          analyzer {
            id
            description
          }
          annotations {
            totalCount
          }
          corpusAction {
            id
            name
            trigger
          }
          analysisStarted
          analysisCompleted
          status
        }
        data {
          edges {
            node {
              id
              data
            }
          }
        }
      }
    }
  }
`;

// Input type for the query
export interface GetDatacellsForExtractInput {
  extractId: string;
}

// Output types for the query
export interface GetDatacellsForExtractOutput {
  extract: ExtractType;
}

export const GET_DATACELLS_FOR_EXTRACT = gql`
  query GetDatacellsForExtract($extractId: ID!) {
    extract(id: $extractId) {
      id
      name
      fieldset {
        id
        name
        inUse
        fullColumnList {
          id
          name
          query
          outputType
          limitToLabel
          instructions
          extractIsList
          taskName
          agentic
        }
      }
      fullDatacellList {
        id
        column {
          id
          name
        }
        document {
          id
          title
        }
        data
        dataDefinition
        started
        completed
        failed
        correctedData
        stacktrace
        approvedBy {
          email
        }
        rejectedBy {
          email
        }
        fullSourceList {
          id
          annotationLabel {
            id
            text
            color
            icon
            labelType
            description
          }
          boundingBox
          page
          rawText
          tokensJsons
          json
        }
      }
    }
  }
`;

export interface GetAnnotationsForAnalysisInput {
  analysisId: string;
  documentId?: string;
}

export interface GetAnnotationsForAnalysisOutput {
  analysis: AnalysisType;
}

export const GET_ANNOTATIONS_FOR_ANALYSIS = gql`
  query GetAnnotationsForAnalysis($analysisId: ID!, $documentId: ID) {
    analysis(id: $analysisId) {
      id
      analyzer {
        id
        analyzerId
        description
        fullLabelList {
          id
          text
          color
          icon
          description
          labelType
        }
      }
      fullAnnotationList(documentId: $documentId) {
        id
        annotationLabel {
          id
          text
          color
          icon
          description
          labelType
        }
        annotationType
        boundingBox
        page
        rawText
        tokensJsons
        json
        userFeedback {
          edges {
            node {
              id
              approved
              rejected
            }
          }
          totalCount
        }
        allSourceNodeInRelationship {
          id
          relationshipLabel {
            id
            text
            color
            icon
            description
          }
          targetAnnotations {
            edges {
              node {
                id
              }
            }
          }
        }
        allTargetNodeInRelationship {
          id
          relationshipLabel {
            id
            text
            color
            icon
            description
          }
          sourceAnnotations {
            edges {
              node {
                id
              }
            }
          }
        }
      }
    }
  }
`;

export interface GetDocumentAnnotationsAndRelationshipsInput {
  documentId: string;
  corpusId: string;
  analysisId?: string;
}

export interface GetDocumentAnnotationsAndRelationshipsOutput {
  document: DocumentType;
  corpus: CorpusType;
}

/**
 * If analysisId is set to __none__ you will get annotations and relationships with NO linked analysis
 */
export const GET_DOCUMENT_ANNOTATIONS_AND_RELATIONSHIPS = gql`
  query GetDocumentAnnotationsAndRelationships(
    $documentId: String!
    $corpusId: ID!
    $analysisId: ID
  ) {
    document(id: $documentId) {
      id
      allStructuralAnnotations {
        id
        page
        parent {
          id
        }
        annotationLabel {
          id
          text
          color
          icon
          description
          labelType
        }
        annotationType
        rawText
        json
        myPermissions
        structural
      }
      allAnnotations(corpusId: $corpusId, analysisId: $analysisId) {
        id
        page
        annotationLabel {
          id
          text
          color
          icon
          description
          labelType
        }
        userFeedback {
          edges {
            node {
              id
              approved
              rejected
            }
          }
          totalCount
        }
        annotationType
        rawText
        json
        myPermissions
      }
      allRelationships(corpusId: $corpusId, analysisId: $analysisId) {
        id
        structural
        relationshipLabel {
          id
          text
          color
          icon
          description
        }
        sourceAnnotations {
          edges {
            node {
              id
            }
          }
        }
        targetAnnotations {
          edges {
            node {
              id
            }
          }
        }
      }
    }
    corpus(id: $corpusId) {
      id
      labelSet {
        id
        allAnnotationLabels {
          id
          text
          color
          icon
          description
          labelType
        }
      }
    }
  }
`;

export const getAnnotationsByDocumentId = /* GraphQL */ `
  query GetAnnotationsByDocumentId($documentId: ID!) {
    getAnnotationsByDocumentId(documentId: $documentId) {
      items {
        id
        documentId
        start
        end
        selectedText
        comment
        annotationType
        createdAt
        updatedAt
        owner
      }
    }
  }
`;

export const listAnnotations = gql`
  query ListAnnotations(
    $filter: ModelAnnotationFilterInput
    $limit: Int
    $nextToken: String
  ) {
    listAnnotations(filter: $filter, limit: $limit, nextToken: $nextToken) {
      items {
        id
        documentId
        start
        end
        selectedText
        comment
        annotationType
        createdAt
        updatedAt
        owner
      }
      nextToken
    }
  }
`;

<<<<<<< HEAD
export interface GetConversationInputs {
  documentId?: string;
  corpusId?: string;
}

export interface GetConversationOutputs {
  conversation: ConversationType;
}

export const GET_CONVERSATION = gql`
  query GetConversation($documentId: ID, $corpusId: ID) {
    conversation(documentId: $documentId, corpusId: $corpusId) {
      id
      title
      createdAt
      updatedAt
      creator {
        id
        email
      }
      chatWithCorpus {
        id
        title
      }
      chatWithDocument {
        id
        title
      }
      chatMessages {
        edges {
          node {
            id
            msgType
            content
            data
            createdAt
            creator {
              id
              email
            }
            sourceDocument {
              id
              title
            }
            sourceAnnotations {
              edges {
                node {
                  id
                  rawText
                  annotationLabel {
                    id
                    text
                    labelType
                  }
                }
              }
            }
            createdAnnotations {
              edges {
                node {
                  id
                  rawText
                  annotationLabel {
                    id
                    text
                    labelType
                  }
                }
              }
            }
          }
        }
        pageInfo {
          hasNextPage
          hasPreviousPage
          startCursor
          endCursor
        }
      }
      isPublic
      myPermissions
=======
// src/types/graphql-api.ts

/** Input type for the getPostprocessors query. */
export interface GetPostprocessorsInput {}

/** Output type for the getPostprocessors query. */
export interface GetPostprocessorsOutput {
  pipelineComponents: {
    /** List of available post-processors. */
    postProcessors: Array<PipelineComponentType>;
  };
}

export const GET_POST_PROCESSORS = gql`
  query {
    pipelineComponents {
      postProcessors {
        name
        moduleName
        title
        description
        author
        componentType
        inputSchema
      }
>>>>>>> 5db06dc6
    }
  }
`;<|MERGE_RESOLUTION|>--- conflicted
+++ resolved
@@ -18,11 +18,8 @@
   CorpusActionType,
   DocumentType,
   AnalysisRowType,
-<<<<<<< HEAD
   ConversationType,
-=======
   PipelineComponentType,
->>>>>>> 5db06dc6
 } from "../types/graphql-api";
 import { ExportObject } from "../types/graphql-api";
 
@@ -1799,7 +1796,6 @@
   }
 `;
 
-<<<<<<< HEAD
 export interface GetConversationInputs {
   documentId?: string;
   corpusId?: string;
@@ -1881,7 +1877,7 @@
       }
       isPublic
       myPermissions
-=======
+
 // src/types/graphql-api.ts
 
 /** Input type for the getPostprocessors query. */
@@ -1907,7 +1903,6 @@
         componentType
         inputSchema
       }
->>>>>>> 5db06dc6
     }
   }
 `;